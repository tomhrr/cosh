--- conflicted
+++ resolved
@@ -29,11 +29,8 @@
     * [JSON/XML Parsing](#jsonxml-parsing)
     * [Datetimes](#datetimes)
     * [IP addresses](#ip-addresses)
-<<<<<<< HEAD
     * [Networking](#networking)
-=======
     * [SQL databases](#sql-databases)
->>>>>>> 94a7974a
     * [Miscellaneous functions](#miscellaneous-functions)
  * [External program execution](#external-program-execution)
  * [Miscellaneous](#miscellaneous)
@@ -1088,7 +1085,6 @@
 address space in the set.  Finally, `=` is also defined for IP sets,
 and `str` is defined for both IP objects and IP sets.
 
-<<<<<<< HEAD
 #### Networking
 
  - `ping`: takes a single IP address or hostname as a string, and
@@ -1111,7 +1107,7 @@
  - `digat`: takes a DNS record type, a DNS name, and a nameserver IP
    address or hostname.  Queries the nameserver and returns a response
    with the same format as `dig`.
-=======
+
 #### SQL databases
 
  - `db.conn`: takes a database type (one of "mysql", "postgresql", or
@@ -1127,7 +1123,6 @@
 
 For PostgreSQL, not all field types are supported.  The issue for
 tracking this problem is #123.
->>>>>>> 94a7974a
 
 #### Miscellaneous functions
 
