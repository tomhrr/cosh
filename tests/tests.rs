--- conflicted
+++ resolved
@@ -36,11 +36,7 @@
 
     let mut cmd = Command::cargo_bin("cosh").unwrap();
     let path = file.path();
-<<<<<<< HEAD
-    let assert = cmd.arg("--no-rt").arg("--no-cosh-conf").arg(path).assert();
-=======
     let assert = cmd.arg("--no-cosh-conf").arg("--no-rt").arg(path).assert();
->>>>>>> 59e7ba67
     let output2 = format!("{}\n", output);
     assert.success().stdout(output2);
 }
