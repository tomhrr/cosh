use std::cell::RefCell;
use std::collections::HashMap;
use std::collections::HashSet;
use std::collections::VecDeque;
use std::convert::TryInto;
use std::fmt;
use std::fs::File;
use std::fs::ReadDir;
use std::io::BufRead;
use std::io::BufReader;
use std::io::BufWriter;
use std::io::Read;
use std::io::Write;
use std::net::{Ipv4Addr, Ipv6Addr};
use std::rc::Rc;
use std::str::FromStr;

use chrono::format::{parse, Parsed, StrftimeItems};
use chrono::prelude::*;
use indexmap::IndexMap;
use ipnet::{Ipv4Net, Ipv6Net};
use iprange::IpRange;
use nix::{sys::signal::Signal,
          sys::wait::waitpid};
use nonblock::NonBlockingReader;
use num::FromPrimitive;
use num::ToPrimitive;
use num_bigint::BigInt;
use num_traits::{Zero, Num};
use regex::Regex;
use serde::{Deserialize, Serialize};
use std::process::{ChildStderr, ChildStdout};
use sqlx::{MySql, Postgres, Sqlite};

use crate::opcode::{to_opcode, OpCode};
use crate::vm::*;

/// A chunk is a parsed/processed piece of code.
#[derive(Serialize, Deserialize, Clone, Debug)]
pub struct Chunk {
    /// The name of the chunk.  Either the name of the file that
    /// contains the associated code, or "(main)", for code entered at
    /// the REPL.
    pub name: String,
    /// The bytecode for the chunk.
    pub data: Vec<u8>,
    /// The line and column number information for the chunk.  The
    /// entries in this vector correspond to the entries in the
    /// bytecode vector.
    pub points: Vec<(u32, u32)>,
    /// The set of constant values for the chunk.
    pub constants: Vec<ValueLiteral>,
    /// The functions defined within the chunk.
    pub functions: HashMap<String, Rc<RefCell<Chunk>>>,
    #[serde(skip)]
    /// Initialised values for the constants of the chunk.
    pub constant_values: Vec<Value>,
    /// Whether the chunk is for a generator function.
    pub is_generator: bool,
    /// Whether the chunk deals with global variables.
    pub has_vars: bool,
    /// The maximum argument count for a generator function
    /// (only set if is_generator is true).
    pub arg_count: i32,
    /// The required argument count for a generator function
    /// (only set if is_generator is true).
    pub req_arg_count: i32,
    /// Whether the chunk represents a nested function.
    pub nested: bool,
    /// The scope depth for the chunk.
    pub scope_depth: u32,
}

/// StringTriple is used for the core string type.  It binds together
/// a display string (i.e. a raw string), an escaped string (to save
/// repeating that operation), and the corresponding regex (to save
/// regenerating that regex).  The bool flag indicates whether global
/// matching should be used for the regex.  The display string is the
/// 'real' string, and includes e.g. literal newline characters,
/// whereas the escaped string includes escapes for those characters.
#[derive(Debug, Clone)]
pub struct StringTriple {
    pub string: String,
    pub escaped_string: String,
    pub regex: Option<(Rc<Regex>, bool)>,
}

/// Takes a display string and returns an escaped string.
fn escape_string(s: &str) -> String {
    let mut s2 = String::from("");
    let mut next_escaped = false;
    for c in s.chars() {
        if next_escaped {
            match c {
                '\\' => {
                    s2.push('\\');
                }
                '"' => {
                    s2.push('\\');
                    s2.push('\\');
                    s2.push(c);
                }
                _ => {
                    s2.push('\\');
                    s2.push(c);
                }
            }
            next_escaped = false;
        } else {
            match c {
                '\\' => {
                    next_escaped = true;
                }
                '\n' => {
                    s2.push('\\');
                    s2.push('n');
                }
                '\r' => {
                    s2.push('\\');
                    s2.push('r');
                }
                '\t' => {
                    s2.push('\\');
                    s2.push('t');
                }
                '"' => {
                    s2.push('\\');
                    s2.push('"');
                }
                _ => {
                    s2.push(c);
                }
            }
        }
    }
    s2
}

impl StringTriple {
    pub fn new(s: String, r: Option<(Rc<Regex>, bool)>) -> StringTriple {
        let e = escape_string(&s);
        StringTriple {
            string: s,
            escaped_string: e,
            regex: r,
        }
    }
    pub fn new_with_escaped(s: String, e: String, r: Option<(Rc<Regex>, bool)>) -> StringTriple {
        StringTriple {
            string: s,
            escaped_string: e,
            regex: r,
        }
    }
}

/// A generator object, containing a generator chunk along with all of
/// its associated state.
#[derive(Debug, Clone)]
pub struct GeneratorObject {
    /// The local variable stack.
    pub local_vars_stack: Rc<RefCell<Vec<Value>>>,
    /// The current instruction index.
    pub index: usize,
    /// The chunk of the associated generator function.
    pub chunk: Rc<RefCell<Chunk>>,
    /// The chunks of the other functions in the call stack.
    pub call_stack_chunks: Vec<(Rc<RefCell<Chunk>>, usize)>,
    /// The values that need to be passed into the generator when
    /// it is first called.
    pub gen_args: Vec<Value>,
}

impl GeneratorObject {
    /// Construct a generator object.
    pub fn new(
        local_vars_stack: Rc<RefCell<Vec<Value>>>,
        index: usize,
        chunk: Rc<RefCell<Chunk>>,
        call_stack_chunks: Vec<(Rc<RefCell<Chunk>>, usize)>,
        gen_args: Vec<Value>,
    ) -> GeneratorObject {
        GeneratorObject {
            local_vars_stack,
            index,
            chunk,
            call_stack_chunks,
            gen_args,
        }
    }
}

/// A file BufReader paired with an additional buffer, for dealing
/// with calls to read.
#[derive(Debug)]
pub struct BufReaderWithBuffer {
    pub reader: BufReader<File>,
    pub buffer: [u8; 1024],
    pub buffer_index: i32,
    pub buffer_limit: i32,
}

impl BufReaderWithBuffer {
    pub fn new(reader: BufReader<File>) -> BufReaderWithBuffer {
        BufReaderWithBuffer {
            reader,
            buffer: [0; 1024],
            buffer_index: -1,
            buffer_limit: -1,
        }
    }

    fn fill_buffer(&mut self) -> i32 {
        let n_res = self.reader.read(&mut self.buffer);
        match n_res {
            Ok(n) => {
                if n == 0 {
                    return 0;
                }
                self.buffer_index = 0;
                self.buffer_limit = n as i32;
                return 1;
            }
            Err(_) => {
                return -1;
            }
        }
    }

    pub fn read(&mut self, mut n: usize) -> Option<Value> {
        let mut buflst = VecDeque::new();
        while n > 0 {
            if self.buffer_index > -1 {
                while (self.buffer_index < self.buffer_limit)
                        && (n > 0) {
                    buflst.push_back(
                        Value::Byte(
                            self.buffer[self.buffer_index as usize]
                        )
                    );
                    self.buffer_index += 1;
                    n -= 1;
                }
                if self.buffer_index == self.buffer_limit {
                    self.buffer_index = -1;
                    self.buffer_limit = -1;
                }
            } else {
                let res = self.fill_buffer();
                if res == 0 {
                    break;
                } else if res == -1 {
                    return None;
                }
            }
        }
        if buflst.len() == 0 {
            Some(Value::Null)
        } else {
            Some(Value::List(Rc::new(RefCell::new(buflst))))
        }
    }

    pub fn readline(&mut self) -> Option<Value> {
        if self.buffer_index == -1 {
            let res = self.fill_buffer();
            if res == 0 {
                return Some(Value::Null);
            } else if res == -1 {
                return None;
            }
        }

        let mut i = self.buffer_index;
        let mut found = false;
        while i < self.buffer_limit {
            if self.buffer[i as usize] == '\n' as u8 {
                i += 1;
                found = true;
                break;
            }
            i += 1;
        }
        if found {
            let slice = &self.buffer[self.buffer_index as usize..i as usize];
            let s = String::from_utf8_lossy(slice);
            self.buffer_index = i;
            if self.buffer_index == self.buffer_limit {
                self.buffer_index = -1;
                self.buffer_limit = -1;
            }
            Some(Value::String(Rc::new(RefCell::new(StringTriple::new(
                s.to_string(), None
            )))))
        } else {
            let mut sbuf = Vec::new();
            let res = self.reader.read_until('\n' as u8, &mut sbuf);
            match res {
                Ok(_) => {
                    let bufvec =
                        &mut self.buffer[self.buffer_index as usize..
                                         self.buffer_limit as usize].to_vec();
                    bufvec.append(&mut sbuf);
                    let s = String::from_utf8_lossy(bufvec);
                    self.buffer_index = -1;
                    self.buffer_limit = -1;
                    Some(Value::String(Rc::new(RefCell::new(StringTriple::new(
                        s.to_string(), None
                    )))))
                }
                _ => None
            }
        }
    }
}

/// A hash object paired with its current index, for use within
/// the various hash generators.
#[derive(Debug, Clone)]
pub struct HashWithIndex {
    pub i: usize,
    pub h: Value,
}

impl HashWithIndex {
    pub fn new(i: usize, h: Value) -> HashWithIndex {
        HashWithIndex { i, h }
    }
}

/// An IPv4 range object.
#[derive(Debug, Clone, Serialize, Deserialize)]
pub struct Ipv4Range {
    pub s: Ipv4Addr,
    pub e: Ipv4Addr,
}

impl Ipv4Range {
    pub fn new(s: Ipv4Addr, e: Ipv4Addr) -> Ipv4Range {
        Ipv4Range { s, e }
    }
}

/// An IPv6 range object.
#[derive(Debug, Clone, Serialize, Deserialize)]
pub struct Ipv6Range {
    pub s: Ipv6Addr,
    pub e: Ipv6Addr,
}

impl Ipv6Range {
    pub fn new(s: Ipv6Addr, e: Ipv6Addr) -> Ipv6Range {
        Ipv6Range { s, e }
    }
}

/// An IP set object.
#[derive(Debug, Clone, Serialize, Deserialize, PartialEq, Eq)]
pub struct IpSet {
    pub ipv4: IpRange<Ipv4Net>,
    pub ipv6: IpRange<Ipv6Net>,
}

impl IpSet {
    pub fn new(ipv4: IpRange<Ipv4Net>, ipv6: IpRange<Ipv6Net>) -> IpSet {
        IpSet { ipv4, ipv6 }
    }
}

/// MySQL database objects.
#[derive(Debug, Clone)]
pub struct DBConnectionMySQL {
    pub pool: sqlx::Pool<MySql>,
}

impl DBConnectionMySQL {
    pub fn new(pool: sqlx::Pool<MySql>) -> DBConnectionMySQL {
        DBConnectionMySQL { pool }
    }
}

#[derive(Debug)]
pub struct DBStatementMySQL {
    pub pool: sqlx::Pool<MySql>,
    pub query: String,
}

impl DBStatementMySQL {
    pub fn new(pool: sqlx::Pool<MySql>, query: String) -> DBStatementMySQL {
        DBStatementMySQL { pool, query }
    }
}

/// PostgreSQL database objects.
#[derive(Debug, Clone)]
pub struct DBConnectionPostgres {
    pub pool: sqlx::Pool<Postgres>,
}

impl DBConnectionPostgres {
    pub fn new(pool: sqlx::Pool<Postgres>) -> DBConnectionPostgres {
        DBConnectionPostgres { pool }
    }
}

#[derive(Debug)]
pub struct DBStatementPostgres {
    pub pool: sqlx::Pool<Postgres>,
    pub query: String,
}

impl DBStatementPostgres {
    pub fn new(pool: sqlx::Pool<Postgres>, query: String) -> DBStatementPostgres {
        DBStatementPostgres { pool, query }
    }
}

/// SQLite database objects.
#[derive(Debug, Clone)]
pub struct DBConnectionSQLite {
    pub pool: sqlx::Pool<Sqlite>,
}

impl DBConnectionSQLite {
    pub fn new(pool: sqlx::Pool<Sqlite>) -> DBConnectionSQLite {
        DBConnectionSQLite { pool }
    }
}

#[derive(Debug)]
pub struct DBStatementSQLite {
    pub pool: sqlx::Pool<Sqlite>,
    pub query: String,
}

impl DBStatementSQLite {
    pub fn new(pool: sqlx::Pool<Sqlite>, query: String) -> DBStatementSQLite {
        DBStatementSQLite { pool, query }
    }
}

/// A channel generator object (see pmap).
#[derive(Debug)]
pub struct ChannelGenerator {
    pub rx: std::fs::File,
    pub pid: nix::unistd::Pid,
    pub input_generator: Value,
    pub finished: bool,
}

impl ChannelGenerator {
    pub fn new(rx: std::fs::File,
               pid: nix::unistd::Pid,
               input_generator: Value) -> ChannelGenerator {
        ChannelGenerator { rx, pid, input_generator, finished: false }
    }
}

/// A command generator object.
pub struct CommandGenerator {
    /* The two pids are stored individually, rather than as a list,
     * because there will only ever be one or two processes that need
     * to be waited on. */
    pub pid: Option<nix::unistd::Pid>,
    pub pid2: Option<nix::unistd::Pid>,
    pub value: Option<Value>,
    pub stdout: NonBlockingReader<ChildStdout>,
    pub stderr: NonBlockingReader<ChildStderr>,
    pub stdout_buffer: Vec<u8>,
    pub stderr_buffer: Vec<u8>,
    get_stdout: bool,
    get_stderr: bool,
    pub get_combined: bool,
    pub get_bytes: bool,
}

impl CommandGenerator {
    pub fn new(
        pid: Option<nix::unistd::Pid>,
        pid2: Option<nix::unistd::Pid>,
        value: Option<Value>,
        stdout: NonBlockingReader<ChildStdout>,
        stderr: NonBlockingReader<ChildStderr>,
        get_stdout: bool,
        get_stderr: bool,
        get_combined: bool,
        get_bytes: bool,
    ) -> CommandGenerator {
        CommandGenerator {
            pid,
            pid2,
            value,
            stdout,
            stderr,
            stdout_buffer: Vec::new(),
            stderr_buffer: Vec::new(),
            get_stdout,
            get_stderr,
            get_combined,
            get_bytes,
        }
    }

    /// Read a line from standard output (non-blocking).
    fn stdout_read_line_nb(&mut self) -> Option<String> {
        let mut index = self.stdout_buffer.iter().position(|&r| r == b'\n');

        if index.is_none() && !self.stdout.is_eof() {
            let _res = self.stdout.read_available(&mut self.stdout_buffer);
            index = self.stdout_buffer.iter().position(|&r| r == b'\n');
        }
        match index {
            Some(n) => {
                /* todo: may not work if newline falls within
                 * a multibyte Unicode character?  Not sure if this
                 * is possible, though. */
                let new_buf: Vec<u8> = (&mut self.stdout_buffer).drain(0..(n + 1)).collect();
                let new_str =
                    String::from_utf8_lossy(&new_buf).to_string();
                Some(new_str)
            }
            _ => {
                if !self.stdout_buffer.is_empty() && self.stdout.is_eof() {
                    let new_buf: Vec<u8> = (&mut self.stdout_buffer).drain(..).collect();
                    let new_str =
                        String::from_utf8_lossy(&new_buf).to_string();
                    Some(new_str)
                } else {
                    None
                }
            }
        }
    }

    /// Read a line from standard error (non-blocking).
    fn stderr_read_line_nb(&mut self) -> Option<String> {
        let mut index = self.stderr_buffer.iter().position(|&r| r == b'\n');

        if index.is_none() && !self.stderr.is_eof() {
            let _res = self.stderr.read_available(&mut self.stderr_buffer);
            index = self.stderr_buffer.iter().position(|&r| r == b'\n');
        }
        match index {
            Some(n) => {
                /* todo: may not work if newline falls within
                 * a multibyte Unicode character?  Not sure if this
                 * is possible, though. */
                let new_buf: Vec<u8> = (&mut self.stderr_buffer).drain(0..(n + 1)).collect();
                let new_str =
                    String::from_utf8_lossy(&new_buf).to_string();
                Some(new_str)
            }
            _ => {
                if !self.stderr_buffer.is_empty() && self.stderr.is_eof() {
                    let new_buf: Vec<u8> = (&mut self.stderr_buffer).drain(..).collect();
                    let new_str =
                        String::from_utf8_lossy(&new_buf).to_string();
                    Some(new_str)
                } else {
                    None
                }
            }
        }
    }

    /// Read a line from standard output or standard error.  This
    /// blocks until one returns a line.
    pub fn read_line(&mut self) -> Option<String> {
        let mut s = None;
        while s.is_none() {
            if self.get_stdout {
                s = self.stdout_read_line_nb();
                if s.is_some() {
                    return s;
                } else if self.stdout.is_eof() && (!self.get_stderr || self.stderr.is_eof()) {
                    return None;
                }
            }
            if self.get_stderr {
                s = self.stderr_read_line_nb();
                if s.is_some() {
                    return s;
                } else if self.stderr.is_eof() && (!self.get_stdout || self.stdout.is_eof()) {
                    return None;
                }
            }
        }

        None
    }

    /// Read a line from standard output or standard error, and return
    /// an identifier for the stream and the string.  This blocks
    /// until one returns a line.
    pub fn read_line_combined(&mut self) -> Option<(i32, String)> {
        let mut s = None;
        while s.is_none() {
            s = self.stdout_read_line_nb();
            match s {
                Some(ss) => {
                    return Some((1, ss));
                }
                _ => {
                    if self.stdout.is_eof() && self.stderr.is_eof() {
                        return None;
                    }
                }
            }

            s = self.stderr_read_line_nb();
            match s {
                Some(ss) => {
                    return Some((2, ss));
                }
                _ => {
                    if self.stderr.is_eof() && self.stdout.is_eof() {
                        return None;
                    }
                }
            }
        }
        None
    }

    /// Read bytes from standard output and return the bytes as a
    /// list.  By default, 1024 bytes are read on each call.
    pub fn read_bytes(&mut self) -> Option<Vec<u8>> {
        /* If get_bytes is set, then this is the only function that's
         * called, and it doesn't make use of the buffer. */
        let mut bytes = Vec::new();
        loop {
            let res_n = self.stdout.read_available(&mut bytes);
            match res_n {
                Ok(0) => {
                    if self.stdout.is_eof() {
                        return None;
                    } else {
                        continue;
                    }
                }
                Ok(_) => {
                    return Some(bytes);
                }
                _ => {
                    return None;
                }
            }
        }
    }
}

impl Drop for CommandGenerator {
    /// Kill the associated processes when this is dropped.
    #[allow(unused_must_use)]
    fn drop(&mut self) {
        match self.pid {
            Some(p) => {
                let res = nix::sys::signal::kill(p, Signal::SIGTERM);
                match res {
                    Ok(_) => {}
                    Err(e) => {
                        eprintln!("unable to kill process: {}", e);
                    }
                }
                waitpid(p, None);
            }
            _ => {}
        }
        match self.pid2 {
            Some(p) => {
                let res = nix::sys::signal::kill(p, Signal::SIGTERM);
                match res {
                    Ok(_) => {}
                    Err(e) => {
                        eprintln!("unable to kill process: {}", e);
                    }
                }
                waitpid(p, None);
            }
            _ => {}
        }
    }
}

impl Drop for ChannelGenerator {
    /// Kill the associated process when this is dropped.
    #[allow(unused_must_use)]
    fn drop(&mut self) {
        let p = self.pid;
        let res = nix::sys::signal::kill(p, Signal::SIGTERM);
        match res {
            Ok(_) => {}
            Err(nix::Error::Sys(nix::errno::Errno::ESRCH)) => {}
            Err(e) => {
                eprintln!("unable to kill process: {}", e);
            }
        }
        waitpid(p, None);
    }
}

/// The core value type used by the compiler and VM.
#[derive(Clone)]
pub enum Value {
    /// Used to indicate that a generator is exhausted.
    Null,
    /// Boolean.
    Bool(bool),
    /// Byte.
    Byte(u8),
    /// 32-bit integer.
    Int(i32),
    /// Unbounded integer.
    BigInt(num_bigint::BigInt),
    /// Floating-point number.
    Float(f64),
    /// String.  The second part here is the regex object that
    /// corresponds to the string, which is generated and cached
    /// when the string is used as a regex.
    String(Rc<RefCell<StringTriple>>),
    /// An external command (wrapped in curly brackets), where the
    /// output is captured.
    Command(Rc<String>, Rc<HashSet<char>>),
    /// An external command (begins with $), where the output is not
    /// captured.
    CommandUncaptured(Rc<String>),
    /// A list.
    List(Rc<RefCell<VecDeque<Value>>>),
    /// A hash.
    Hash(Rc<RefCell<IndexMap<String, Value>>>),
    /// A set.  The stringification of the value is used as the map
    /// key, and the set may only contain values of a single type.
    /// (Not terribly efficient, but can be made decent later without
    /// affecting the language interface.)
    Set(Rc<RefCell<IndexMap<String, Value>>>),
    /// An anonymous function (includes reference to local variable
    /// stack).
    AnonymousFunction(Rc<RefCell<Chunk>>, Rc<RefCell<Vec<Value>>>),
    /// A core function.  See SIMPLE_FORMS in the VM.
    CoreFunction(fn(&mut VM) -> i32),
    /// A named function.
    NamedFunction(Rc<RefCell<Chunk>>),
    /// A generator constructed by way of a generator function.
    Generator(Rc<RefCell<GeneratorObject>>),
    /// A generator for getting the output of a Command.
    CommandGenerator(Rc<RefCell<CommandGenerator>>),
    /// A generator over the keys of a hash.
    KeysGenerator(Rc<RefCell<HashWithIndex>>),
    /// A generator over the values of a hash.
    ValuesGenerator(Rc<RefCell<HashWithIndex>>),
    /// A generator over key-value pairs (lists) of a hash.
    EachGenerator(Rc<RefCell<HashWithIndex>>),
    /// A file reader value.
    FileReader(Rc<RefCell<BufReaderWithBuffer>>),
    /// A file writer value.
    FileWriter(Rc<RefCell<BufWriter<File>>>),
    /// A directory handle.
    DirectoryHandle(Rc<RefCell<ReadDir>>),
    /// A datetime with a named timezone.
    DateTimeNT(DateTime<chrono_tz::Tz>),
    /// A datetime with an offset timezone.
    DateTimeOT(DateTime<FixedOffset>),
    /// An IPv4 address/prefix object.
    Ipv4(Ipv4Net),
    /// An IPv6 address/prefix object.
    Ipv6(Ipv6Net),
    /// An IPv4 range object (arbitrary start/end addresses).
    Ipv4Range(Ipv4Range),
    /// An IPv6 range object (arbitrary start/end addresses).
    Ipv6Range(Ipv6Range),
    /// An IP set (IPv4 and IPv6 together).
    IpSet(Rc<RefCell<IpSet>>),
    /// Multiple generators combined together.
    MultiGenerator(Rc<RefCell<VecDeque<Value>>>),
    /// A generator over the shell history.  This is presented as a
    /// 'plain' generator outside of the compiler.
    HistoryGenerator(Rc<RefCell<i32>>),
<<<<<<< HEAD
    /// A database connection.
    DBConnection(Rc<RefCell<DBConnection>>),
    /// A database statement.
    DBStatement(Rc<RefCell<DBStatement>>),
    /// A generator from a channel from a forked process.
    ChannelGenerator(Rc<RefCell<ChannelGenerator>>),
=======
    /// A MySQL database connection.
    DBConnectionMySQL(Rc<RefCell<DBConnectionMySQL>>),
    /// A MySQL database statement.
    DBStatementMySQL(Rc<RefCell<DBStatementMySQL>>),
    /// A PostgreSQL database connection.
    DBConnectionPostgres(Rc<RefCell<DBConnectionPostgres>>),
    /// A PostgreSQL database statement.
    DBStatementPostgres(Rc<RefCell<DBStatementPostgres>>),
    /// A SQLite database connection.
    DBConnectionSQLite(Rc<RefCell<DBConnectionSQLite>>),
    /// A SQLite database statement.
    DBStatementSQLite(Rc<RefCell<DBStatementSQLite>>),
>>>>>>> 94a7974a
}

impl fmt::Debug for Value {
    fn fmt(&self, f: &mut fmt::Formatter) -> fmt::Result {
        match self {
            Value::Null => {
                write!(f, "Null")
            }
            Value::Byte(i) => {
                write!(f, "{:#04x}", i)
            }
            Value::Int(i) => {
                write!(f, "{}", i)
            }
            Value::BigInt(i) => {
                write!(f, "{}", i)
            }
            Value::Float(i) => {
                write!(f, "{}", i)
            }
            Value::Bool(b) => {
                write!(f, "{}", b)
            }
            Value::String(s) => {
                let ss = &s.borrow().string;
                write!(f, "\"{}\"", ss)
            }
            Value::Command(s, _) => {
                write!(f, "Command \"{}\"", s)
            }
            Value::CommandUncaptured(s) => {
                write!(f, "CommandUncaptured \"{}\"", s)
            }
            Value::List(ls) => {
                write!(f, "{:?}", ls)
            }
            Value::Hash(hs) => {
                write!(f, "{:?}", hs)
            }
            Value::Set(st) => {
                write!(f, "{:?}", st)
            }
            Value::AnonymousFunction(_, _) => {
                write!(f, "((Function))")
            }
            Value::CoreFunction(_) => {
                write!(f, "((CoreFunction))")
            }
            Value::NamedFunction(_) => {
                write!(f, "((NamedFunction))")
            }
            Value::Generator(_) => {
                write!(f, "((Generator))")
            }
            Value::CommandGenerator(_) => {
                write!(f, "((CommandGenerator))")
            }
            Value::KeysGenerator(_) => {
                write!(f, "((KeysGenerator))")
            }
            Value::ValuesGenerator(_) => {
                write!(f, "((ValuesGenerator))")
            }
            Value::EachGenerator(_) => {
                write!(f, "((EachGenerator))")
            }
            Value::FileReader(_) => {
                write!(f, "((FileReader))")
            }
            Value::FileWriter(_) => {
                write!(f, "((FileWriter))")
            }
            Value::DirectoryHandle(_) => {
                write!(f, "((DirectoryHandle))")
            }
            Value::DateTimeNT(_) => {
                write!(f, "((DateTimeNT))")
            }
            Value::DateTimeOT(_) => {
                write!(f, "((DateTimeOT))")
            }
            Value::Ipv4(_) => {
                write!(f, "((IPv4))")
            }
            Value::Ipv4Range(_) => {
                write!(f, "((IPv4Range))")
            }
            Value::Ipv6(_) => {
                write!(f, "((IPv6))")
            }
            Value::Ipv6Range(_) => {
                write!(f, "((IPv6))")
            }
            Value::IpSet(_) => {
                write!(f, "((IpSet))")
            }
            Value::MultiGenerator(_) => {
                write!(f, "((MultiGenerator))")
            }
            Value::HistoryGenerator(_) => {
                write!(f, "((Generator))")
            }
            Value::DBConnectionMySQL(_) => {
                write!(f, "((DBConnection))")
            }
            Value::DBStatementMySQL(_) => {
                write!(f, "((DBStatement))")
            }
            Value::DBConnectionPostgres(_) => {
                write!(f, "((DBConnection))")
            }
            Value::DBStatementPostgres(_) => {
                write!(f, "((DBStatement))")
            }
            Value::DBConnectionSQLite(_) => {
                write!(f, "((DBConnection))")
            }
            Value::DBStatementSQLite(_) => {
                write!(f, "((DBStatement))")
            }
            Value::ChannelGenerator(_) => {
                write!(f, "((ChannelGenerator))")
            }
        }
    }
}

/// An enum for the Value types that can be parsed from literals,
/// (i.e. those that can be stored as constants in a chunk).
#[derive(Debug, Clone, Serialize, Deserialize)]
pub enum ValueLiteral {
    Null,
    Bool(bool),
    Int(i32),
    Float(f64),
    BigInt(String),
    String(String, String),
    Command(String, HashSet<char>),
    CommandUncaptured(String),
}

/// An enum for the Value types that can be serialised and
/// deserialised (i.e. those that can be passed from/to a child
/// process (see pmap)).
#[derive(Debug, Clone, Serialize, Deserialize)]
pub enum ValueSD {
    Null,
    Bool(bool),
    Int(i32),
    Float(f64),
    BigInt(String),
    String(String),
    DateTimeOT(DateTime<FixedOffset>),
    DateTimeNT(String, String),
    Ipv4(Ipv4Net),
    Ipv6(Ipv6Net),
    Ipv4Range(Ipv4Range),
    Ipv6Range(Ipv6Range),
    IpSet(IpSet),
    List(VecDeque<ValueSD>),
    Hash(IndexMap<String, ValueSD>),
    Set(IndexMap<String, ValueSD>),
}

pub fn valuesd_to_value(value_sd: ValueSD) -> Value {
    match value_sd {
        ValueSD::Null => Value::Null,
        ValueSD::Bool(b) => Value::Bool(b),
        ValueSD::Int(n) => Value::Int(n),
        ValueSD::Float(f) => Value::Float(f),
        ValueSD::BigInt(bis) =>
            Value::BigInt(BigInt::from_str_radix(&bis, 10).unwrap()),
        ValueSD::String(s) =>
            Value::String(Rc::new(RefCell::new(StringTriple::new(s, None)))),
        ValueSD::DateTimeOT(d) => Value::DateTimeOT(d),
        ValueSD::Ipv4(d) => Value::Ipv4(d),
        ValueSD::Ipv6(d) => Value::Ipv6(d),
        ValueSD::Ipv4Range(d) => Value::Ipv4Range(d),
        ValueSD::Ipv6Range(d) => Value::Ipv6Range(d),
        ValueSD::IpSet(d) => Value::IpSet(Rc::new(RefCell::new(d))),
        ValueSD::DateTimeNT(s, tzs) => {
            let mut parsed = Parsed::new();
            let pattern = StrftimeItems::new("%FT%T");
            parse(&mut parsed, &s, pattern).unwrap();
            let dt_res = parsed
                .to_naive_date()
                .unwrap()
                .and_time(parsed.to_naive_time().unwrap());
            let tz = chrono_tz::Tz::from_str(&tzs).unwrap();
            Value::DateTimeNT(tz.from_local_datetime(&dt_res).unwrap())
        }
        ValueSD::List(lst) => {
            let mut vds = VecDeque::new();
            for e in lst.iter() {
                vds.push_back(valuesd_to_value((*e).clone()));
            }
            Value::List(Rc::new(RefCell::new(vds)))
        }
        ValueSD::Hash(hsh) => {
            let mut new_hsh = IndexMap::new();
            for (k, v) in hsh.iter() {
                new_hsh.insert(k.clone(), valuesd_to_value(v.clone()));
            }
            Value::Hash(Rc::new(RefCell::new(new_hsh)))
        }
        ValueSD::Set(hsh) => {
            let mut new_hsh = IndexMap::new();
            for (k, v) in hsh.iter() {
                new_hsh.insert(k.clone(), valuesd_to_value(v.clone()));
            }
            Value::Set(Rc::new(RefCell::new(new_hsh)))
        }
    }
}

pub fn value_to_valuesd(value: Value) -> ValueSD {
    match value {
        Value::Null => ValueSD::Null,
        Value::Bool(b) => ValueSD::Bool(b),
        Value::Int(n) => ValueSD::Int(n),
        Value::Float(f) => ValueSD::Float(f),
        Value::BigInt(bi) => ValueSD::BigInt(bi.to_str_radix(10)),
        Value::String(s) => ValueSD::String(s.borrow().string.clone()),
        Value::DateTimeOT(d) => ValueSD::DateTimeOT(d),
        /* todo: Look at making this more efficient. */
        Value::DateTimeNT(d) => {
            let tzs = d.timezone().to_string();
            let ss = d.format("%FT%T").to_string();
            ValueSD::DateTimeNT(ss, tzs)
        }
        Value::Ipv4(d) => ValueSD::Ipv4(d),
        Value::Ipv6(d) => ValueSD::Ipv6(d),
        Value::Ipv4Range(d) => ValueSD::Ipv4Range(d),
        Value::Ipv6Range(d) => ValueSD::Ipv6Range(d),
        Value::IpSet(d) => ValueSD::IpSet(d.borrow().clone()),
        Value::List(lst_rr) => {
            let vd = lst_rr.borrow();
            let mut vds = VecDeque::new();
            for e in vd.iter() {
                vds.push_back(value_to_valuesd(e.clone()));
            }
            ValueSD::List(vds)
        }
        Value::Hash(hsh_rr) => {
            let hsh = hsh_rr.borrow();
            let mut new_hsh = IndexMap::new();
            for (k, v) in hsh.iter() {
                new_hsh.insert(k.clone(), value_to_valuesd(v.clone()));
            }
            ValueSD::Hash(new_hsh)
        }
        Value::Set(hsh_rr) => {
            let hsh = hsh_rr.borrow();
            let mut new_hsh = IndexMap::new();
            for (k, v) in hsh.iter() {
                new_hsh.insert(k.clone(), value_to_valuesd(v.clone()));
            }
            ValueSD::Set(new_hsh)
        }
        _ => ValueSD::Null
    }
}

/// Convert a four-byte array into an i32 value.
pub fn bytes_to_i32(bytes: &Vec<u8>) -> i32 {
    let n0 = *bytes.get(0).unwrap() as i32;
    let n1 = *bytes.get(1).unwrap() as i32;
    let n2 = *bytes.get(2).unwrap() as i32;
    let n3 = *bytes.get(3).unwrap() as i32;
    let n = n0 | (n1 << 8) | (n2 << 16) | (n3 << 24);
    return n.into();
}

/// Write an i32 value to a four-byte array.
pub fn i32_to_bytes(n: i32, bytes: &mut Vec<u8>) {
    bytes[0] = (n         & 0xFF) as u8;
    bytes[1] = ((n >> 8)  & 0xFF) as u8;
    bytes[2] = ((n >> 16) & 0xFF) as u8;
    bytes[3] = ((n >> 24) & 0xFF) as u8;
}

/// Read a ValueSD value from the specified file.
pub fn read_valuesd(file: &mut std::fs::File) -> ValueSD {
    let mut size_buf = vec![0u8; 4];
    file.read_exact(&mut size_buf).unwrap();
    let n = bytes_to_i32(&size_buf);
    let mut content_buf = vec![0u8; n as usize];
    file.read_exact(&mut content_buf).unwrap();
    let vsd = bincode::deserialize(&content_buf).unwrap();
    return vsd;
}

/// Write a ValueSD value to the specified file.
pub fn write_valuesd(file: &mut std::fs::File, value: ValueSD) {
    let mut vec = bincode::serialize(&value).unwrap();
    let mut size_buf = vec![0u8; 4];
    i32_to_bytes(vec.len() as i32, &mut size_buf);
    size_buf.append(&mut vec);
    file.write(&size_buf).unwrap();
}

/// Takes a chunk, an instruction index, and an error message as its
/// arguments.  Prints the error message, including filename, line number
/// and column number elements (if applicable).
pub fn print_error(chunk: Rc<RefCell<Chunk>>, i: usize, error: &str) {
    let point = chunk.borrow().get_point(i);
    let name = &chunk.borrow().name;
    let error_start = if name == "(main)" {
        String::new()
    } else {
        format!("{}:", name)
    };
    match point {
        Some((line, col)) => {
            let s = format!("{}{}:{}: {}", error_start, line, col, error).to_string();
            eprintln!("{}", s);
        }
        _ => {
            let s = format!("{}{}", error_start, error).to_string();
            eprintln!("{}", s);
        }
    }
}

impl Chunk {
    /// Construct a standard (non-generator) chunk.
    pub fn new_standard(name: String) -> Chunk {
        Chunk {
            name,
            data: Vec::new(),
            points: Vec::new(),
            constants: Vec::new(),
            functions: HashMap::new(),
            is_generator: false,
            has_vars: true,
            arg_count: 0,
            req_arg_count: 0,
            nested: false,
            scope_depth: 0,
            constant_values: Vec::new(),
        }
    }

    /// Construct a generator chunk.
    pub fn new_generator(name: String, arg_count: i32, req_arg_count: i32) -> Chunk {
        Chunk {
            name,
            data: Vec::new(),
            points: Vec::new(),
            constants: Vec::new(),
            functions: HashMap::new(),
            is_generator: true,
            has_vars: true,
            arg_count,
            req_arg_count,
            nested: false,
            scope_depth: 0,
            constant_values: Vec::new(),
        }
    }

    /// Add a constant to the current chunk, and return its index in
    /// the constants list (for later calls to `get_constant`).
    pub fn add_constant(&mut self, value_rr: Value) -> i32 {
        let value_sd = match value_rr {
            Value::Null => ValueLiteral::Null,
            Value::Int(n) => ValueLiteral::Int(n),
            Value::Float(n) => ValueLiteral::Float(n),
            Value::BigInt(n) => ValueLiteral::BigInt(n.to_str_radix(10)),
            Value::String(st) => ValueLiteral::String(
                st.borrow().string.to_string(),
                st.borrow().escaped_string.to_string(),
            ),
            Value::Command(s, params) => ValueLiteral::Command(s.to_string(), (*params).clone()),
            Value::CommandUncaptured(s) => ValueLiteral::CommandUncaptured(s.to_string()),
            Value::Bool(b) => ValueLiteral::Bool(b),
            _ => {
                eprintln!("constant type cannot be added to chunk! {:?}", value_rr);
                std::process::abort();
            }
        };
        self.constants.push(value_sd);
        (self.constants.len() - 1) as i32
    }

    /// Get a constant from the current chunk.
    pub fn get_constant(&self, i: i32) -> Value {
        let value_sd = &self.constants[i as usize];
        match value_sd {
            ValueLiteral::Null => Value::Null,
            ValueLiteral::Bool(b) => Value::Bool(*b),
            ValueLiteral::Int(n) => Value::Int(*n),
            ValueLiteral::Float(n) => Value::Float(*n),
            ValueLiteral::BigInt(n) => {
                let nn = n.parse::<num_bigint::BigInt>().unwrap();
                Value::BigInt(nn)
            }
            ValueLiteral::String(st1, st2) => {
                let st = StringTriple::new_with_escaped(st1.to_string(), st2.to_string(), None);
                Value::String(Rc::new(RefCell::new(st)))
            }
            ValueLiteral::Command(s, params) => {
                Value::Command(Rc::new(s.to_string()), Rc::new((*params).clone()))
            }
            ValueLiteral::CommandUncaptured(s) => Value::CommandUncaptured(Rc::new(s.to_string())),
        }
    }

    /// Get a constant value from the current chunk.  If the relevant
    /// constant value has not been initialised, this will return
    /// Value::Null.
    pub fn get_constant_value(&self, i: i32) -> Value {
        let value = self.constant_values.get(i as usize);
        match value {
            Some(v) => v.clone(),
            _ => Value::Null,
        }
    }

    /// Get a constant int value from the current chunk.
    pub fn get_constant_int(&self, i: i32) -> i32 {
        let value_sd = &self.constants[i as usize];
        match *value_sd {
            ValueLiteral::Int(n) => n,
            _ => 0,
        }
    }

    /// Check whether the chunk has a constant int value at the
    /// specified index.
    pub fn has_constant_int(&self, i: i32) -> bool {
        let value_sd = &self.constants[i as usize];
        matches!(*value_sd, ValueLiteral::Int(_))
    }

    /// Add an opcode to the current chunk's data.
    pub fn add_opcode(&mut self, opcode: OpCode) {
        self.data.push(opcode as u8);
    }

    /// Get the last opcode from the current chunk's data.
    pub fn get_last_opcode(&self) -> OpCode {
        return to_opcode(*self.data.last().unwrap());
    }

    /// Get the second-last opcode from the current chunk's data.
    /// Defaults to `OpCode::Call`, if the chunk does not have at
    /// least two opcodes.  Used for adding implicit call opcodes, if
    /// required.
    pub fn get_second_last_opcode(&self) -> OpCode {
        if self.data.len() < 2 {
            return OpCode::Call;
        }
        return to_opcode(*self.data.get(self.data.len() - 2).unwrap());
    }

    /// Get the third-last opcode from the current chunk's data.
    pub fn get_third_last_opcode(&self) -> OpCode {
        if self.data.len() < 3 {
            return OpCode::Call;
        }
        return to_opcode(*self.data.get(self.data.len() - 3).unwrap());
    }

    /// Get the fourth-last opcode from the current chunk's data.
    pub fn get_fourth_last_opcode(&self) -> OpCode {
        if self.data.len() < 4 {
            return OpCode::Call;
        }
        return to_opcode(*self.data.get(self.data.len() - 4).unwrap());
    }

    /// Set the second-last opcode for the current chunk's data.
    pub fn set_second_last_opcode(&mut self, opcode: OpCode) {
        let len = self.data.len();
        if let Some(el) = self.data.get_mut(len - 2) {
            *el = opcode as u8;
        }
    }

    /// Set the third-last opcode for the current chunk's data.
    pub fn set_third_last_opcode(&mut self, opcode: OpCode) {
        let len = self.data.len();
        if let Some(el) = self.data.get_mut(len - 3) {
            *el = opcode as u8;
        }
    }

    /// Set the fourth-last opcode for the current chunk's data.
    pub fn set_fourth_last_opcode(&mut self, opcode: OpCode) {
        let len = self.data.len();
        if let Some(el) = self.data.get_mut(len - 4) {
            *el = opcode as u8;
        }
    }

    /// Set the last opcode for the current chunk's data.
    pub fn set_last_opcode(&mut self, opcode: OpCode) {
        let len = self.data.len();
        if let Some(el) = self.data.get_mut(len - 1) {
            *el = opcode as u8;
        }
    }

    /// Add a raw byte to the current chunk's data.
    pub fn add_byte(&mut self, byte: u8) {
        self.data.push(byte);
    }

    /// Remove the last byte from the current chunk's data.
    pub fn pop_byte(&mut self) {
        self.data.pop();
    }

    /// Get the last byte from the current chunk's data.
    pub fn get_last_byte(&self) -> u8 {
        return *self.data.last().unwrap();
    }

    /// Get the second-last byte from the current chunk's data.
    pub fn get_second_last_byte(&self) -> u8 {
        if self.data.len() < 2 {
            return 0;
        }
        return *self.data.get(self.data.len() - 2).unwrap();
    }

    /// Get the third-last byte from the current chunk's data.
    pub fn get_third_last_byte(&self) -> u8 {
        if self.data.len() < 3 {
            return 0;
        }
        return *self.data.get(self.data.len() - 3).unwrap();
    }

    /// Set the last byte for the current chunk's data.
    pub fn set_last_byte(&mut self, byte: u8) {
        let len = self.data.len();
        if let Some(el) = self.data.get_mut(len - 1) {
            *el = byte;
        }
    }

    /// Set the second-last byte for the current chunk's data.
    pub fn set_second_last_byte(&mut self, byte: u8) {
        let len = self.data.len();
        if let Some(el) = self.data.get_mut(len - 2) {
            *el = byte;
        }
    }

    /// Set the third-last byte for the current chunk's data.
    pub fn set_third_last_byte(&mut self, byte: u8) {
        let len = self.data.len();
        if let Some(el) = self.data.get_mut(len - 3) {
            *el = byte;
        }
    }

    /// Check that the chunk has at least one constant.
    pub fn has_constant(&mut self) -> bool {
        self.constants.len() != 0
    }

    /// Get the chunk's most recently-added constant.
    pub fn get_last_constant(&mut self) -> Value {
        self.get_constant((self.constants.len() - 1).try_into().unwrap())
    }

    /// Set the line and column number data for the most
    /// recently-added opcode/byte.  If any of the preceding
    /// opcodes/bytes do not have point data, set the point data for
    /// those opcodes/bytes by using the most recently-added point
    /// data (putting aside the current call), too.
    pub fn set_next_point(&mut self, line_number: u32, column_number: u32) {
        let data_len = self.data.len();
        let points_len = self.points.len();
        let mut prev_line_number = 0;
        let mut prev_column_number = 0;
        if points_len > 0 {
            let last_point = self.points.get(points_len - 1).unwrap();
            let (prev_line_number_p, prev_column_number_p) = last_point;
            prev_line_number = *prev_line_number_p;
            prev_column_number = *prev_column_number_p;
        }
        while self.points.len() < data_len {
            self.points.push((prev_line_number, prev_column_number));
        }
        self.points.insert(data_len, (line_number, column_number));
    }

    /// Get the point data for the given index.
    pub fn get_point(&self, i: usize) -> Option<(u32, u32)> {
        let point = self.points.get(i);
        match point {
            Some((0, 0)) => None,
            Some((_, _)) => Some(*(point.unwrap())),
            _ => None,
        }
    }

    /// Reset the values for a previous point.  Required where
    /// existing data is being replaced/adjusted during compilation.
    pub fn set_previous_point(&mut self, i: usize, line_number: u32, column_number: u32) {
        let point = self.points.get_mut(i);
        match point {
            Some((ref mut a, ref mut b)) => {
                *a = line_number;
                *b = column_number;
            }
            _ => {
                eprintln!("point not found!");
                std::process::abort();
            }
        }
    }

    /// Print the disassembly for the current chunk to standard
    /// output.
    pub fn disassemble(&self, name: &str) {
        println!("== {} ==", name);

        let mut i = 0;
        while i < self.data.len() {
            let opcode = to_opcode(self.data[i]);
            print!("{:^4} ", i);
            match opcode {
                OpCode::Clone => {
                    println!("OP_CLONE");
                }
                OpCode::Constant => {
                    i += 1;
                    let i_upper = self.data[i];
                    i += 1;
                    let i_lower = self.data[i];
                    let constant_i = (((i_upper as u16) << 8) & 0xFF00) | (i_lower as u16);
                    let value = self.get_constant(constant_i as i32);
                    println!("OP_CONSTANT {:?}", value);
                }
                OpCode::AddConstant => {
                    i += 1;
                    let i_upper = self.data[i];
                    i += 1;
                    let i_lower = self.data[i];
                    let constant_i = (((i_upper as u16) << 8) & 0xFF00) | (i_lower as u16);
                    let value = self.get_constant(constant_i as i32);
                    println!("OP_ADDCONSTANT {:?}", value);
                }
                OpCode::SubtractConstant => {
                    i += 1;
                    let i_upper = self.data[i];
                    i += 1;
                    let i_lower = self.data[i];
                    let constant_i = (((i_upper as u16) << 8) & 0xFF00) | (i_lower as u16);
                    let value = self.get_constant(constant_i as i32);
                    println!("OP_SUBTRACTCONSTANT {:?}", value);
                }
                OpCode::DivideConstant => {
                    i += 1;
                    let i_upper = self.data[i];
                    i += 1;
                    let i_lower = self.data[i];
                    let constant_i = (((i_upper as u16) << 8) & 0xFF00) | (i_lower as u16);
                    let value = self.get_constant(constant_i as i32);
                    println!("OP_DIVIDECONSTANT {:?}", value);
                }
                OpCode::MultiplyConstant => {
                    i += 1;
                    let i_upper = self.data[i];
                    i += 1;
                    let i_lower = self.data[i];
                    let constant_i = (((i_upper as u16) << 8) & 0xFF00) | (i_lower as u16);
                    let value = self.get_constant(constant_i as i32);
                    println!("OP_MULTIPLYCONSTANT {:?}", value);
                }
                OpCode::EqConstant => {
                    i += 1;
                    let i_upper = self.data[i];
                    i += 1;
                    let i_lower = self.data[i];
                    let constant_i = (((i_upper as u16) << 8) & 0xFF00) | (i_lower as u16);
                    let value = self.get_constant(constant_i as i32);
                    println!("OP_EQCONSTANT {:?}", value);
                }
                OpCode::Add => {
                    println!("OP_ADD");
                }
                OpCode::Subtract => {
                    println!("OP_SUBTRACT");
                }
                OpCode::Multiply => {
                    println!("OP_MULTIPLY");
                }
                OpCode::Divide => {
                    println!("OP_DIVIDE");
                }
                OpCode::Remainder => {
                    println!("OP_REMAINDER");
                }
                OpCode::EndFn => {
                    println!("OP_ENDFN");
                }
                OpCode::Call => {
                    println!("OP_CALL");
                }
                OpCode::CallImplicit => {
                    println!("OP_CALLIMPLICIT");
                }
                OpCode::Function => {
                    println!("OP_FUNCTION");
                }
                OpCode::Var => {
                    println!("OP_VAR");
                }
                OpCode::SetVar => {
                    println!("OP_SETVAR");
                }
                OpCode::GetVar => {
                    println!("OP_GETVAR");
                }
                OpCode::SetLocalVar => {
                    i += 1;
                    let var_i = self.data[i];
                    println!("OP_SETLOCALVAR {}", var_i);
                }
                OpCode::GetLocalVar => {
                    i += 1;
                    let var_i = self.data[i];
                    println!("OP_GETLOCALVAR {}", var_i);
                }
                OpCode::GLVShift => {
                    i += 1;
                    let var_i = self.data[i];
                    println!("OP_GLVSHIFT {}", var_i);
                }
                OpCode::GLVCall => {
                    i += 1;
                    let var_i = self.data[i];
                    println!("OP_GLVCALL {}", var_i);
                }
                OpCode::PopLocalVar => {
                    println!("OP_POPLOCALVAR");
                }
                OpCode::Jump => {
                    i += 1;
                    let i1: usize = self.data[i].try_into().unwrap();
                    i += 1;
                    let i2: usize = self.data[i].try_into().unwrap();
                    let jump_i: usize = (i1 << 8) | i2;
                    println!("OP_JUMP {:?}", jump_i);
                }
                OpCode::JumpR => {
                    i += 1;
                    let i1: usize = self.data[i].try_into().unwrap();
                    i += 1;
                    let i2: usize = self.data[i].try_into().unwrap();
                    let jump_i: usize = (i1 << 8) | i2;
                    println!("OP_JUMPR {:?}", jump_i);
                }
                OpCode::JumpNe => {
                    i += 1;
                    let i1: usize = self.data[i].try_into().unwrap();
                    i += 1;
                    let i2: usize = self.data[i].try_into().unwrap();
                    let jump_i: usize = (i1 << 8) | i2;
                    println!("OP_JUMPNE {:?}", jump_i);
                }
                OpCode::JumpNeR => {
                    i += 1;
                    let i1: usize = self.data[i].try_into().unwrap();
                    i += 1;
                    let i2: usize = self.data[i].try_into().unwrap();
                    let jump_i: usize = (i1 << 8) | i2;
                    println!("OP_JUMPNER {:?}", jump_i);
                }
                OpCode::JumpNeREqC => {
                    i += 1;
                    let i1: usize = self.data[i].try_into().unwrap();
                    i += 1;
                    let i2: usize = self.data[i].try_into().unwrap();
                    let jump_i: usize = (i1 << 8) | i2;

                    i += 1;
                    let i_upper = self.data[i];
                    i += 1;
                    let i_lower = self.data[i];
                    let constant_i = (((i_upper as u16) << 8) & 0xFF00) | (i_lower as u16);
                    let value = self.get_constant(constant_i as i32);

                    println!("OP_JUMPNEREQC {:?} {:?}", jump_i, value);
                }
                OpCode::Cmp => {
                    println!("OP_CMP");
                }
                OpCode::Eq => {
                    println!("OP_EQ");
                }
                OpCode::Gt => {
                    println!("OP_GT");
                }
                OpCode::Lt => {
                    println!("OP_LT");
                }
                OpCode::Print => {
                    println!("OP_PRINT");
                }
                OpCode::Dup => {
                    println!("OP_DUP");
                }
                OpCode::Swap => {
                    println!("OP_SWAP");
                }
                OpCode::Drop => {
                    println!("OP_DROP");
                }
                OpCode::Rot => {
                    println!("OP_ROT");
                }
                OpCode::Over => {
                    println!("OP_OVER");
                }
                OpCode::Depth => {
                    println!("OP_DEPTH");
                }
                OpCode::Clear => {
                    println!("OP_CLEAR");
                }
                OpCode::StartList => {
                    println!("OP_STARTLIST");
                }
                OpCode::EndList => {
                    println!("OP_ENDLIST");
                }
                OpCode::StartHash => {
                    println!("OP_STARTHASH");
                }
                OpCode::StartSet => {
                    println!("OP_STARTSET");
                }
                OpCode::Shift => {
                    println!("OP_SHIFT");
                }
                OpCode::Yield => {
                    println!("OP_YIELD");
                }
                OpCode::IsNull => {
                    println!("OP_ISNULL");
                }
                OpCode::IsList => {
                    println!("OP_ISLIST");
                }
                OpCode::IsCallable => {
                    println!("OP_ISCALLABLE");
                }
                OpCode::IsShiftable => {
                    println!("OP_ISSHIFTABLE");
                }
                OpCode::Open => {
                    println!("OP_OPEN");
                }
                OpCode::Readline => {
                    println!("OP_READLINE");
                }
                OpCode::Error => {
                    println!("OP_ERROR");
                }
                OpCode::Return => {
                    println!("OP_RETURN");
                }
                OpCode::Str => {
                    println!("OP_STR");
                }
                OpCode::Int => {
                    println!("OP_INT");
                }
                OpCode::Flt => {
                    println!("OP_FLT")
                }
                OpCode::Rand => {
                    println!("OP_RAND")
                }
                OpCode::Push => {
                    println!("OP_PUSH")
                }
                OpCode::Pop => {
                    println!("OP_POP")
                }
                OpCode::DupIsNull => {
                    println!("OP_DUPISNULL")
                }
                OpCode::ToggleMode => {
                    println!("OP_TOGGLEMODE")
                }
                OpCode::PrintStack => {
                    println!("OP_PRINTSTACK")
                }
                OpCode::ToFunction => {
                    println!("OP_TOFUNCTION")
                }
                OpCode::Import => {
                    println!("OP_IMPORT")
                }
                OpCode::CallConstant => {
                    i += 1;
                    let i_upper = self.data[i];
                    i += 1;
                    let i_lower = self.data[i];
                    let constant_i = (((i_upper as u16) << 8) & 0xFF00) | (i_lower as u16);
                    let value = self.get_constant(constant_i as i32);
                    println!("OP_CALLCONSTANT {:?}", value);
                }
                OpCode::CallImplicitConstant => {
                    i += 1;
                    let i_upper = self.data[i];
                    i += 1;
                    let i_lower = self.data[i];
                    let constant_i = (((i_upper as u16) << 8) & 0xFF00) | (i_lower as u16);
                    let value = self.get_constant(constant_i as i32);
                    println!("OP_CALLIMPLICITCONSTANT {:?}", value);
                }
                OpCode::Bool => {
                    println!("OP_BOOL");
                }
                OpCode::IsBool => {
                    println!("OP_ISBOOL");
                }
                OpCode::IsInt => {
                    println!("OP_ISINT");
                }
                OpCode::IsBigInt => {
                    println!("OP_ISBIGINT");
                }
                OpCode::IsStr => {
                    println!("OP_ISSTR");
                }
                OpCode::IsFlt => {
                    println!("OP_ISFLT");
                }
                OpCode::BigInt => {
                    println!("OP_BIGINT");
                }
                OpCode::Byte => {
                    println!("OP_BYTE");
                }
                OpCode::IsByte => {
                    println!("OP_ISBYTE");
                }
                OpCode::Read => {
                    println!("OP_READ");
                }
                OpCode::Unknown => {
                    println!("(Unknown)");
                }
            }
            i += 1;
        }

        for (k, v) in self.functions.iter() {
            println!("== {}.{} ==", name, k);
            v.borrow().disassemble(k);
        }
    }
}

/// A macro for converting a value into a string, that avoids any
/// copies or similar if the argument is already a string.
macro_rules! to_str {
    ($val:expr, $var:expr) => {
        let lib_str_s;
        let lib_str_b;
        let lib_str_str;
        let lib_str_bk: Option<String>;
        $var = match $val {
            Value::String(st) => {
                lib_str_s = st;
                lib_str_b = lib_str_s.borrow();
                Some(&lib_str_b.string)
            }
            _ => {
                lib_str_bk = $val.to_string();
                match lib_str_bk {
                    Some(s) => {
                        lib_str_str = s;
                        Some(&lib_str_str)
                    }
                    _ => None,
                }
            }
        }
    };
}

impl Value {
    /// Convert the current value into a string.  Not intended for use
    /// with Value::String.
    pub fn to_string(&self) -> Option<String> {
        match self {
            Value::String(_) => {
                eprintln!("to_string should not be called with Value::String!");
                std::process::abort();
            }
            Value::Int(n) => {
                let s = format!("{}", n);
                Some(s)
            }
            Value::BigInt(n) => {
                let s = format!("{}", n);
                Some(s)
            }
            Value::Float(f) => {
                let s = format!("{}", f);
                Some(s)
            }
            Value::Ipv4(ipv4net) => {
                let prefix_len = ipv4net.prefix_len();
                if prefix_len == 32 {
                    let ip_str = format!("{}", ipv4net);
                    let ip_str_no_len =
                        ip_str.chars().take_while(|&c| c != '/').collect::<String>();
                    Some(ip_str_no_len)
                } else {
                    let s = format!("{}", ipv4net);
                    Some(s)
                }
            }
            Value::Ipv6(ipv6net) => {
                let prefix_len = ipv6net.prefix_len();
                if prefix_len == 128 {
                    let s = format!("{}", ipv6net.network());
                    Some(s)
                } else {
                    let s = format!("{}/{}", ipv6net.network(), ipv6net.prefix_len());
                    Some(s)
                }
            }
            Value::Ipv4Range(ipv4range) => {
                let s = format!("{}-{}", ipv4range.s, ipv4range.e);
                Some(s)
            }
            Value::Ipv6Range(ipv6range) => {
                let s = format!("{}-{}", ipv6range.s, ipv6range.e);
                Some(s)
            }
            Value::IpSet(ipset) => {
                let ipv4range = &ipset.borrow().ipv4;
                let ipv6range = &ipset.borrow().ipv6;
                let mut lst = Vec::new();
                let mut ipv4lst = ipv4range.iter().collect::<Vec<Ipv4Net>>();
                ipv4lst.sort_by_key(|a| a.network());
                for ipv4net in ipv4lst.iter() {
                    let prefix_len = ipv4net.prefix_len();
                    if prefix_len == 32 {
                        let ip_str = format!("{}", ipv4net);
                        let ip_str_no_len =
                            ip_str.chars().take_while(|&c| c != '/').collect::<String>();
                        lst.push(ip_str_no_len);
                    } else {
                        let ip_str = format!("{}", ipv4net);
                        lst.push(ip_str);
                    }
                }
                let mut ipv6lst = ipv6range.iter().collect::<Vec<Ipv6Net>>();
                ipv6lst.sort_by_key(|a| a.network());
                for ipv6net in ipv6lst.iter() {
                    let prefix_len = ipv6net.prefix_len();
                    if prefix_len == 128 {
                        let ip_str = format!("{}", ipv6net.network());
                        lst.push(ip_str);
                    } else {
                        let ip_str = format!("{}/{}", ipv6net.network(), ipv6net.prefix_len());
                        lst.push(ip_str);
                    }
                }
                let s = lst.join(",");
                Some(s)
            }
            Value::Null => Some("".to_string()),
            Value::List(lst) => {
                let mut bytes = Vec::<u8>::new();
                for e in lst.borrow().iter() {
                    match e {
                        Value::Byte(b) => {
                            bytes.push(*b);
                        }
                        _ => {
                            return None;
                        }
                    }
                }
                let s = String::from_utf8_lossy(&bytes[..]);
                return Some(s.to_string());
            }
            _ => None,
        }
    }

    /// Convert the current value into an i32.  If the value is not
    /// representable as an i32, the result will be None.
    pub fn to_int(&self) -> Option<i32> {
        match self {
            Value::Byte(b) => Some(*b as i32),
            Value::Int(n) => Some(*n),
            Value::BigInt(n) => n.to_i32(),
            Value::Float(f) => Some(*f as i32),
            Value::String(st) => {
                let s = &st.borrow().string;
                let n_r = s.parse::<i32>();
                match n_r {
                    Ok(n) => Some(n),
                    _ => None,
                }
            }
            Value::Null => Some(0),
            _ => None,
        }
    }

    /// Convert the current value into a bigint.  If the value is not
    /// representable as a bigint, the result will be None.
    pub fn to_bigint(&self) -> Option<BigInt> {
        match self {
            Value::Byte(b) => Some(BigInt::from_i32(*b as i32).unwrap()),
            Value::Int(n) => Some(BigInt::from_i32(*n).unwrap()),
            Value::BigInt(n) => Some(n.clone()),
            Value::Float(f) => Some(BigInt::from_i32(*f as i32).unwrap()),
            Value::String(st) => {
                let s = &st.borrow().string;
                let n_r = s.to_string().parse::<num_bigint::BigInt>();
                match n_r {
                    Ok(n) => Some(n),
                    _ => None,
                }
            }
            Value::Null => Some(BigInt::from_i32(0).unwrap()),
            _ => None,
        }
    }

    /// Convert the current value into a floating-point number (f64).
    /// If the value is not representable in that type, the result
    /// will be None.
    pub fn to_float(&self) -> Option<f64> {
        match self {
            Value::Int(n) => Some(*n as f64),
            Value::BigInt(n) => Some(n.to_f64().unwrap()),
            Value::Float(f) => Some(*f),
            Value::String(st) => {
                let s = &st.borrow().string;
                let n_r = s.parse::<f64>();
                match n_r {
                    Ok(n) => Some(n),
                    _ => None,
                }
            }
            Value::Null => Some(0.0),
            _ => None,
        }
    }

    pub fn to_bool(&self) -> bool {
        match self {
            Value::Bool(b) => *b,
            Value::Int(0) => false,
            Value::Float(n) => *n != 0.0,
            Value::String(st) => {
                let ss = &st.borrow().string;
                !ss.is_empty() && ss != "0" && ss != "0.0"
            }
            Value::BigInt(n) => *n == Zero::zero(),
            Value::Null => false,
            _ => true,
        }
    }

    pub fn value_clone(&self) -> Value {
        match self {
            Value::Null => self.clone(),
            Value::Bool(_) => self.clone(),
            Value::Byte(_) => self.clone(),
            Value::Int(_) => self.clone(),
            Value::BigInt(_) => self.clone(),
            Value::Float(_) => self.clone(),
            Value::String(_) => self.clone(),
            Value::Command(_, _) => self.clone(),
            Value::CommandUncaptured(_) => self.clone(),
            Value::List(lst) => {
                let cloned_lst = lst.borrow().iter().map(|v| v.value_clone()).collect();
                Value::List(Rc::new(RefCell::new(cloned_lst)))
            }
            Value::Hash(hsh) => {
                let mut cloned_hsh = IndexMap::new();
                for (k, v) in hsh.borrow().iter() {
                    cloned_hsh.insert(k.clone(), v.value_clone());
                }
                Value::Hash(Rc::new(RefCell::new(cloned_hsh)))
            }
            Value::Set(hsh) => {
                let mut cloned_hsh = IndexMap::new();
                for (k, v) in hsh.borrow().iter() {
                    cloned_hsh.insert(k.clone(), v.value_clone());
                }
                Value::Set(Rc::new(RefCell::new(cloned_hsh)))
            }
            Value::AnonymousFunction(_, _) => self.clone(),
            Value::CoreFunction(_) => self.clone(),
            Value::NamedFunction(_) => self.clone(),
            Value::Generator(gen_ref) => {
                let gen = gen_ref.borrow();
                let local_vars_stack = gen.local_vars_stack.clone();
                let index = gen.index;
                let chunk = gen.chunk.clone();
                let call_stack_chunks = gen.call_stack_chunks.clone();
                let gen_args = gen.gen_args.clone();
                let new_gen = GeneratorObject::new(
                    Rc::new(RefCell::new(local_vars_stack.borrow().clone())),
                    index,
                    chunk,
                    call_stack_chunks,
                    gen_args,
                );
                Value::Generator(Rc::new(RefCell::new(new_gen)))
            }
            Value::CommandGenerator(_) => self.clone(),
            Value::KeysGenerator(keys_gen_ref) => {
                Value::KeysGenerator(Rc::new(RefCell::new(keys_gen_ref.borrow().clone())))
            }
            Value::ValuesGenerator(values_gen_ref) => {
                Value::ValuesGenerator(Rc::new(RefCell::new(values_gen_ref.borrow().clone())))
            }
            Value::EachGenerator(each_gen_ref) => {
                Value::EachGenerator(Rc::new(RefCell::new(each_gen_ref.borrow().clone())))
            }
            Value::FileReader(_) => self.clone(),
            Value::FileWriter(_) => self.clone(),
            Value::DirectoryHandle(_) => self.clone(),
            Value::DateTimeNT(_) => self.clone(),
            Value::DateTimeOT(_) => self.clone(),
            Value::Ipv4(_) => self.clone(),
            Value::Ipv4Range(_) => self.clone(),
            Value::Ipv6(_) => self.clone(),
            Value::Ipv6Range(_) => self.clone(),
            Value::IpSet(ipset_ref) => {
                Value::IpSet(Rc::new(RefCell::new(ipset_ref.borrow().clone())))
            },
            Value::MultiGenerator(_) => self.clone(),
            Value::HistoryGenerator(_) => self.clone(),
<<<<<<< HEAD
            Value::DBConnection(_) => self.clone(),
            Value::DBStatement(_) => self.clone(),
            Value::ChannelGenerator(_) => self.clone(),
=======
            Value::DBConnectionMySQL(_) => self.clone(),
            Value::DBStatementMySQL(_) => self.clone(),
            Value::DBConnectionPostgres(_) => self.clone(),
            Value::DBStatementPostgres(_) => self.clone(),
            Value::DBConnectionSQLite(_) => self.clone(),
            Value::DBStatementSQLite(_) => self.clone(),
>>>>>>> 94a7974a
        }
    }

    pub fn variants_equal(&self, other: &Value) -> bool {
        match (self, other) {
            (Value::Null, Value::Null) => true,
            (Value::Bool(..), Value::Bool(..)) => true,
            (Value::Int(..), Value::Int(..)) => true,
            (Value::BigInt(..), Value::BigInt(..)) => true,
            (Value::Float(..), Value::Float(..)) => true,
            (Value::String(..), Value::String(..)) => true,
            (Value::Command(..), Value::Command(..)) => true,
            (Value::CommandUncaptured(..), Value::CommandUncaptured(..)) => true,
            (Value::List(..), Value::List(..)) => true,
            (Value::Hash(..), Value::Hash(..)) => true,
            (Value::Set(..), Value::Set(..)) => true,
            (Value::AnonymousFunction(..), Value::AnonymousFunction(..)) => true,
            (Value::CoreFunction(..), Value::CoreFunction(..)) => true,
            (Value::NamedFunction(..), Value::NamedFunction(..)) => true,
            (Value::Generator(..), Value::Generator(..)) => true,
            (Value::CommandGenerator(..), Value::CommandGenerator(..)) => true,
            (Value::KeysGenerator(..), Value::KeysGenerator(..)) => true,
            (Value::ValuesGenerator(..), Value::ValuesGenerator(..)) => true,
            (Value::EachGenerator(..), Value::EachGenerator(..)) => true,
            (Value::FileReader(..), Value::FileReader(..)) => true,
            (Value::FileWriter(..), Value::FileWriter(..)) => true,
            (Value::DirectoryHandle(..), Value::DirectoryHandle(..)) => true,
            (Value::DateTimeNT(..), Value::DateTimeNT(..)) => true,
            (Value::DateTimeOT(..), Value::DateTimeOT(..)) => true,
            (Value::Ipv4(..), Value::Ipv4(..)) => true,
            (Value::Ipv6(..), Value::Ipv6(..)) => true,
            (Value::Ipv4Range(..), Value::Ipv4Range(..)) => true,
            (Value::Ipv6Range(..), Value::Ipv6Range(..)) => true,
            (Value::IpSet(..), Value::IpSet(..)) => true,
            (Value::MultiGenerator(..), Value::MultiGenerator(..)) => true,
            (Value::HistoryGenerator(..), Value::HistoryGenerator(..)) => true,
            (Value::DBConnectionMySQL(..), Value::DBConnectionMySQL(..)) => true,
            (Value::DBStatementMySQL(..), Value::DBStatementMySQL(..)) => true,
            (Value::DBConnectionPostgres(..), Value::DBConnectionPostgres(..)) => true,
            (Value::DBStatementPostgres(..), Value::DBStatementPostgres(..)) => true,
            (Value::DBConnectionSQLite(..), Value::DBConnectionSQLite(..)) => true,
            (Value::DBStatementSQLite(..), Value::DBStatementSQLite(..)) => true,
            (..) => false,
        }
    }

    pub fn is_generator(&self) -> bool {
        matches!(
            self,
            Value::Generator(..)
                | Value::KeysGenerator(..)
                | Value::ValuesGenerator(..)
                | Value::EachGenerator(..)
                | Value::FileReader(..)
                | Value::DirectoryHandle(..)
                | Value::IpSet(..)
                | Value::MultiGenerator(..)
                | Value::HistoryGenerator(..)
                | Value::CommandGenerator(..)
                | Value::ChannelGenerator(..)
        )
    }

    pub fn is_shiftable(&self) -> bool {
        if self.is_generator() {
            return true;
        }
        matches!(
            self,
            Value::List(_)
                | Value::Set(_)
        )
    }

    pub fn type_string(&self) -> String {
        let s = match self {
            Value::Null => "null",
            Value::Bool(..) => "bool",
            Value::Byte(..) => "byte",
            Value::Int(..) => "int",
            Value::BigInt(..) => "bigint",
            Value::Float(..) => "float",
            Value::String(..) => "str",
            Value::Command(..) => "command",
            Value::CommandUncaptured(..) => "command",
            Value::List(..) => "list",
            Value::Hash(..) => "hash",
            Value::Set(..) => "set",
            Value::AnonymousFunction(..) => "anon-fn",
            Value::CoreFunction(..) => "core-fn",
            Value::NamedFunction(..) => "named-fn",
            Value::Generator(..) => "gen",
            Value::CommandGenerator(..) => "command-gen",
            Value::KeysGenerator(..) => "keys-gen",
            Value::ValuesGenerator(..) => "values-gen",
            Value::EachGenerator(..) => "each-gen",
            Value::FileReader(..) => "file-reader",
            Value::FileWriter(..) => "file-writer",
            Value::DirectoryHandle(..) => "dir-handle",
            Value::DateTimeNT(..) => "datetime",
            Value::DateTimeOT(..) => "datetime",
            Value::Ipv4(..) => "ip",
            Value::Ipv6(..) => "ip",
            Value::Ipv4Range(..) => "ip",
            Value::Ipv6Range(..) => "ip",
            Value::IpSet(..) => "ips",
            Value::MultiGenerator(..) => "multi-gen",
            Value::HistoryGenerator(..) => "gen",
<<<<<<< HEAD
            Value::DBConnection(..) => "db-connection",
            Value::DBStatement(..) => "db-statement",
            Value::ChannelGenerator(..) => "channel-gen",
=======
            Value::DBConnectionMySQL(..) => "db-connection",
            Value::DBStatementMySQL(..) => "db-statement",
            Value::DBConnectionPostgres(..) => "db-connection",
            Value::DBStatementPostgres(..) => "db-statement",
            Value::DBConnectionSQLite(..) => "db-connection",
            Value::DBStatementSQLite(..) => "db-statement",
>>>>>>> 94a7974a
        };
        s.to_string()
    }
}<|MERGE_RESOLUTION|>--- conflicted
+++ resolved
@@ -775,14 +775,8 @@
     /// A generator over the shell history.  This is presented as a
     /// 'plain' generator outside of the compiler.
     HistoryGenerator(Rc<RefCell<i32>>),
-<<<<<<< HEAD
-    /// A database connection.
-    DBConnection(Rc<RefCell<DBConnection>>),
-    /// A database statement.
-    DBStatement(Rc<RefCell<DBStatement>>),
     /// A generator from a channel from a forked process.
     ChannelGenerator(Rc<RefCell<ChannelGenerator>>),
-=======
     /// A MySQL database connection.
     DBConnectionMySQL(Rc<RefCell<DBConnectionMySQL>>),
     /// A MySQL database statement.
@@ -795,7 +789,6 @@
     DBConnectionSQLite(Rc<RefCell<DBConnectionSQLite>>),
     /// A SQLite database statement.
     DBStatementSQLite(Rc<RefCell<DBStatementSQLite>>),
->>>>>>> 94a7974a
 }
 
 impl fmt::Debug for Value {
@@ -2042,18 +2035,13 @@
             },
             Value::MultiGenerator(_) => self.clone(),
             Value::HistoryGenerator(_) => self.clone(),
-<<<<<<< HEAD
-            Value::DBConnection(_) => self.clone(),
-            Value::DBStatement(_) => self.clone(),
             Value::ChannelGenerator(_) => self.clone(),
-=======
             Value::DBConnectionMySQL(_) => self.clone(),
             Value::DBStatementMySQL(_) => self.clone(),
             Value::DBConnectionPostgres(_) => self.clone(),
             Value::DBStatementPostgres(_) => self.clone(),
             Value::DBConnectionSQLite(_) => self.clone(),
             Value::DBStatementSQLite(_) => self.clone(),
->>>>>>> 94a7974a
         }
     }
 
@@ -2162,18 +2150,13 @@
             Value::IpSet(..) => "ips",
             Value::MultiGenerator(..) => "multi-gen",
             Value::HistoryGenerator(..) => "gen",
-<<<<<<< HEAD
-            Value::DBConnection(..) => "db-connection",
-            Value::DBStatement(..) => "db-statement",
             Value::ChannelGenerator(..) => "channel-gen",
-=======
             Value::DBConnectionMySQL(..) => "db-connection",
             Value::DBStatementMySQL(..) => "db-statement",
             Value::DBConnectionPostgres(..) => "db-connection",
             Value::DBStatementPostgres(..) => "db-statement",
             Value::DBConnectionSQLite(..) => "db-connection",
             Value::DBStatementSQLite(..) => "db-statement",
->>>>>>> 94a7974a
         };
         s.to_string()
     }
