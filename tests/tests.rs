--- conflicted
+++ resolved
@@ -1391,7 +1391,6 @@
 }
 
 #[test]
-<<<<<<< HEAD
 fn exec_test() {
     basic_test(
         "'ls doc' exec",
@@ -1404,7 +1403,10 @@
     basic_test(
         "'ls doc' cmd; take-all",
         "(\n    0: \"all.md\\n\"\n)"
-=======
+    );
+}
+
+#[test]
 fn capture_test() {
     basic_test(
         "name=al \"name=(.*)$\" c",
@@ -1414,6 +1416,5 @@
     basic_test(
         "name=al,name=jim \"name=([a-zA-z]+)/g\" c; () ++ foldl",
         "(\n    0: name=al\n    1: al\n    2: name=jim\n    3: jim\n)"
->>>>>>> 839c5eec
     );
 }