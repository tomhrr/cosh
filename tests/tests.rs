--- conflicted
+++ resolved
@@ -2353,7 +2353,6 @@
 }
 
 #[test]
-<<<<<<< HEAD
 fn rpsl_parsem_with_trailing_blank() {
     basic_test(
         "
@@ -2411,7 +2410,8 @@
     )
 )"
     );
-=======
+}
+
 fn rpsl_str_test() {
     // Test that rpsl.str produces correct output when printed
     basic_test("lib/rpsl.ch import; (\"inetnum\" \"192.0.2.0 - 192.0.2.255\") (\"netname\" \"TEST-NET\") (\"descr\" \"Test network\") 3 mlist; rpsl.str; println", "inetnum: 192.0.2.0 - 192.0.2.255\nnetname: TEST-NET\ndescr: Test network");
@@ -2421,5 +2421,4 @@
     
     // Test single element
     basic_test("lib/rpsl.ch import; (\"key\" \"value\") 1 mlist; rpsl.str; println", "key: value");
->>>>>>> cc94b974
 }